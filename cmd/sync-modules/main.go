--- conflicted
+++ resolved
@@ -250,12 +250,8 @@
 	if s == "" {
 		return "Planificado", 0
 	}
-<<<<<<< HEAD
-	if _, ok := estadosHechoExactos[s]; ok {
-=======
 	switch s {
 	case "hecho", "done", "completado", "completo", "finalizado", "cerrado", "closed", "deploy", "deployment", "desplegado", "desplegada":
->>>>>>> 9a1a75de
 		return "Hecho", 100
 	}
 	if _, ok := estadosCursoExactos[s]; ok {
@@ -264,16 +260,9 @@
 	if _, ok := estadosPlanExactos[s]; ok {
 		return "Planificado", 0
 	}
-<<<<<<< HEAD
-	for _, raiz := range estadosHechoRaices {
-		if strings.Contains(s, raiz) {
-			return "Hecho", 100
-		}
-=======
 	// Poka-yoke: detectamos raíces comunes como "deploy" y "despleg" para cubrir estados como "deployment" o "desplegado" aun cuando no coincidan exactamente con los valores anteriores.
 	if strings.Contains(s, "hech") || strings.Contains(s, "done") || strings.Contains(s, "final") || strings.Contains(s, "deploy") || strings.Contains(s, "despleg") {
 		return "Hecho", 100
->>>>>>> 9a1a75de
 	}
 	for _, raiz := range estadosCursoRaices {
 		if strings.Contains(s, raiz) {
