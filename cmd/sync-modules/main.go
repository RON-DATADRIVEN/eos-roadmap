--- conflicted
+++ resolved
@@ -12,32 +12,6 @@
 	"time"
 )
 
-<<<<<<< HEAD
-=======
-type Label struct {
-	Name string `json:"name"`
-}
-type Milestone struct {
-	DueOn *time.Time `json:"due_on"`
-}
-type User struct {
-	Login string `json:"login"`
-}
-
-type Issue struct {
-	Number      int        `json:"number"`
-	Title       string     `json:"title"`
-	Body        string     `json:"body"`
-	State       string     `json:"state"`
-	HTMLURL     string     `json:"html_url"`
-	CreatedAt   time.Time  `json:"created_at"`
-	Milestone   *Milestone `json:"milestone"`
-	Labels      []Label    `json:"labels"`
-	Assignees   []User     `json:"assignees"`
-	PullRequest *struct{}  `json:"pull_request,omitempty"`
-}
-
->>>>>>> f368ce9b
 type Module struct {
 	ID          string `json:"id"`
 	Nombre      string `json:"nombre"`
@@ -54,7 +28,8 @@
 	Label string `json:"label"`
 	URL   string `json:"url"`
 }
-<<<<<<< HEAD
+
+/*** ---------------- GraphQL payloads ---------------- ***/
 
 type gqlRequest struct {
 	Query     string                 `json:"query"`
@@ -125,15 +100,12 @@
 		} `json:"nodes"`
 	} `json:"users"`
 }
-=======
->>>>>>> f368ce9b
 
 func main() {
 	token := os.Getenv("GITHUB_TOKEN")
 	if token == "" {
 		fatal("GITHUB_TOKEN no definido")
 	}
-<<<<<<< HEAD
 
 	out := getEnv("OUTPUT", "docs/modules.json")
 
@@ -150,6 +122,7 @@
 		fatal("PROJECT_ORG no definido y no pude inferirlo de REPO_SLUG/GITHUB_REPOSITORY")
 	}
 
+	// Si quieres limitar por label 'module' en el issue contenido:
 	moduleLabel := strings.ToLower(getEnv("MODULE_LABEL", "module"))
 
 	items, err := fetchProjectItems(token, org, projectNumber)
@@ -159,9 +132,11 @@
 
 	modules := make([]Module, 0, len(items))
 	for _, it := range items {
+		// Solo issues (evita PR/Draft si no deseas mostrarlos como módulos)
 		if strings.ToLower(it.Content.Typename) != "issue" {
 			continue
 		}
+		// Filtra por label 'module' si así lo requieres
 		hasModule := false
 		for _, l := range it.Content.Labels.Nodes {
 			if strings.ToLower(l.Name) == moduleLabel {
@@ -178,11 +153,13 @@
 		body := nz(it.Content.Body)
 		created := it.Content.CreatedAt
 
+		// Field map por nombre
 		fv := map[string]gqlFieldValue{}
 		for _, v := range it.FieldValues.Nodes {
 			fv[v.Field.Name] = v
 		}
 
+		// estado
 		estado := ""
 		if v, ok := fv["Status"]; ok && v.Name != "" {
 			estado = v.Name
@@ -197,6 +174,7 @@
 			}
 		}
 
+		// porcentaje: Progreso/Progress/Percent (Number) -> entero 0..100
 		porc := -1
 		for _, key := range []string{"Progreso", "Progress", "Percent"} {
 			if v, ok := fv[key]; ok && v.Number != nil {
@@ -213,44 +191,9 @@
 			porc = calcProgressFromBody(body)
 		}
 		porc = clamp(porc, 0, 100)
-=======
-
-	repoSlug := os.Getenv("REPO_SLUG")
-	if repoSlug == "" {
-		repoSlug = os.Getenv("GITHUB_REPOSITORY")
-	}
-	if repoSlug == "" || !strings.Contains(repoSlug, "/") {
-		fatal("REPO_SLUG debe ser owner/repo")
-	}
-	owner := strings.Split(repoSlug, "/")[0]
-	repo := strings.Split(repoSlug, "/")[1]
-
-	out := os.Getenv("OUTPUT")
-	if out == "" {
-		out = "docs/modules.json"
-	}
-	moduleLabel := os.Getenv("MODULE_LABEL")
-	if moduleLabel == "" {
-		moduleLabel = "module"
-	}
-
-	issues, err := fetchIssues(token, owner, repo)
-	if err != nil {
-		fatal(err.Error())
-	}
-
-	modules := make([]Module, 0)
-	for _, is := range issues {
-		if is.PullRequest != nil {
-			continue
-		}
-		if !hasLabel(is.Labels, moduleLabel) {
-			continue
-		}
->>>>>>> f368ce9b
-
+
+		// ETA: campo 'ETA' -> milestone.dueOn -> 'eta:' en body
 		eta := ""
-<<<<<<< HEAD
 		if v, ok := fv["ETA"]; ok && v.Date != nil {
 			eta = *v.Date
 		} else if it.Content.Milestone != nil && it.Content.Milestone.DueOn != nil {
@@ -260,6 +203,7 @@
 			eta = parseETAFromBody(body)
 		}
 
+		// inicio: 'Start date' o createdAt
 		inicio := ""
 		if v, ok := fv["Start date"]; ok && v.Date != nil {
 			inicio = *v.Date
@@ -267,14 +211,11 @@
 			inicio = strings.Split(created, "T")[0]
 		}
 
+		// propietario
 		prop := joinUsersFromValues(fv, it)
+
+		// descripción
 		desc := firstParagraph(clean(body))
-=======
-		if is.Milestone != nil && is.Milestone.DueOn != nil {
-			eta = is.Milestone.DueOn.UTC().Format("2006-01-02")
-		}
-		prop := joinAssignees(is.Assignees)
->>>>>>> f368ce9b
 
 		modules = append(modules, Module{
 			ID:          it.ID,
@@ -292,7 +233,6 @@
 	if err := writeJSON(out, modules); err != nil {
 		fatal(err.Error())
 	}
-<<<<<<< HEAD
 	fmt.Printf("✔ Generado %s con %d módulos (Project %s#%d)\n", out, len(modules), org, projectNumber)
 }
 
@@ -336,16 +276,6 @@
 	after := ""
 	client := &http.Client{Timeout: 30 * time.Second}
 
-=======
-	fmt.Printf("✔ Generado %s con %d módulos\n", out, len(modules))
-}
-
-func fetchIssues(token, owner, repo string) ([]Issue, error) {
-	client := &http.Client{Timeout: 30 * time.Second}
-	perPage := 100
-	page := 1
-	var all []Issue
->>>>>>> f368ce9b
 	for {
 		reqBody, _ := json.Marshal(gqlRequest{
 			Query: q,
@@ -366,7 +296,6 @@
 		if err != nil {
 			return nil, err
 		}
-<<<<<<< HEAD
 		b, _ := io.ReadAll(resp.Body)
 		resp.Body.Close()
 		if resp.StatusCode >= 300 {
@@ -392,76 +321,9 @@
 		after = page.PageInfo.EndCursor
 	}
 	return items, nil
-=======
-		if resp.StatusCode >= 300 {
-			b, _ := io.ReadAll(resp.Body)
-			resp.Body.Close()
-			return nil, fmt.Errorf("GitHub API %d: %s", resp.StatusCode, string(b))
-		}
-		var batch []Issue
-		if err := json.NewDecoder(resp.Body).Decode(&batch); err != nil {
-			resp.Body.Close()
-			return nil, err
-		}
-		resp.Body.Close()
-		all = append(all, batch...)
-		if len(batch) < perPage {
-			break
-		}
-		page++
-	}
-	return all, nil
-}
-
-func hasLabel(labels []Label, name string) bool {
-	name = strings.ToLower(strings.TrimSpace(name))
-	for _, l := range labels {
-		if strings.ToLower(l.Name) == name {
-			return true
-		}
-	}
-	return false
-}
-
-func mapEstado(is Issue) string {
-	lower := func(s string) string { return strings.ToLower(strings.TrimSpace(s)) }
-	var names []string
-	for _, l := range is.Labels {
-		names = append(names, lower(l.Name))
-	}
-	if contains(names, "status:en-curso") || contains(names, "status:en curso") || contains(names, "in-progress") {
-		return "En curso"
-	}
-	if contains(names, "status:hecho") || is.State == "closed" {
-		return "Hecho"
-	}
-	if contains(names, "status:planificado") {
-		return "Planificado"
-	}
-	if is.State == "open" {
-		return "Planificado"
-	}
-	return "Hecho"
-}
-
-func calcProgress(is Issue) int {
-	re := regexp.MustCompile(`(?i)progress:\s*(\d{1,3})%`)
-	if m := re.FindStringSubmatch(is.Body); len(m) == 2 {
-		return atoiSafe(m[1])
-	}
-	reDone := regexp.MustCompile(`(?m)^\s*-\s*\[x\]\s+`)
-	done := len(reDone.FindAllStringIndex(is.Body, -1))
-	reTodo := regexp.MustCompile(`(?m)^\s*-\s*\[ \]\s+`)
-	todo := len(reTodo.FindAllStringIndex(is.Body, -1))
-	if done+todo > 0 {
-		return int(float64(done)/float64(done+todo)*100.0 + 0.5)
-	}
-	if is.State == "closed" {
-		return 100
-	}
-	return 0
->>>>>>> f368ce9b
-}
+}
+
+/*** ---------------- helpers ---------------- ***/
 
 func firstParagraph(s string) string {
 	parts := strings.Split(s, "\n\n")
@@ -487,7 +349,6 @@
 	return strings.TrimSpace(s)
 }
 
-<<<<<<< HEAD
 func calcProgressFromBody(body string) int {
 	re := regexp.MustCompile(`(?i)(progress|progreso|avance)\s*:\s*(\d{1,3})%?`)
 	if m := re.FindStringSubmatch(body); len(m) == 3 {
@@ -527,17 +388,6 @@
 		return strings.Join(logins, ", ")
 	}
 	return "—"
-=======
-func joinAssignees(as []User) string {
-	if len(as) == 0 {
-		return "—"
-	}
-	var v []string
-	for _, a := range as {
-		v = append(v, a.Login)
-	}
-	return strings.Join(v, ", ")
->>>>>>> f368ce9b
 }
 
 func writeJSON(path string, v any) error {
@@ -557,10 +407,7 @@
 	}
 	return "."
 }
-<<<<<<< HEAD
-
-=======
->>>>>>> f368ce9b
+
 func clamp(x, a, b int) int {
 	if x < a {
 		return a
@@ -570,10 +417,7 @@
 	}
 	return x
 }
-<<<<<<< HEAD
-
-=======
->>>>>>> f368ce9b
+
 func atoiSafe(s string) int {
 	n := 0
 	for _, ch := range s {
@@ -583,7 +427,6 @@
 	}
 	return n
 }
-<<<<<<< HEAD
 
 func nz(s string) string {
 	if s == "" {
@@ -621,14 +464,3 @@
 	fmt.Fprintln(os.Stderr, "ERROR:", msg)
 	os.Exit(1)
 }
-=======
-func contains(arr []string, needle string) bool {
-	for _, v := range arr {
-		if v == needle {
-			return true
-		}
-	}
-	return false
-}
-func fatal(msg string) { fmt.Fprintln(os.Stderr, "ERROR:", msg); os.Exit(1) }
->>>>>>> f368ce9b
