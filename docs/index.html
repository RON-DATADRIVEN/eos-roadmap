<!doctype html>
<html lang="es" data-issue-service-url="https://create-issue-rondatadriven.uc.r.appspot.com">
<head>
  <meta charset="utf-8" />
  <meta name="viewport" content="width=device-width, initial-scale=1" />
  <title>EOS – Roadmap público</title>
  <meta name="description" content="Evolución de módulos de la plataforma EOS " />
  <link rel="stylesheet" href="style.css" />
</head>
<body>
  <div class="header">
    <div class="container">
      <div class="header-main">
        <div>
          <h1>EOS – Roadmap público</h1>
          <p>
            Seguimiento de módulos y estado.
            <a class="link" href="https://github.com/orgs/RON-DATADRIVEN/projects/3/views/1?layout=board" target="_blank" rel="noopener">Ver plan en completo en GitHub Projects</a>
          </p>
        </div>
        <button id="openIssueModal" class="btn" type="button" aria-haspopup="dialog" aria-controls="issueModal">Crear issue</button>
      </div>
    </div>
  </div>

  <main class="container">
    <section class="controls">
      <select id="statusFilter" aria-label="Filtrar por estado">
        <option value="">Todos los estados</option>
        <option value="Planificado">Planificado</option>
        <option value="En curso">En curso</option>
        <option value="Hecho">Hecho</option>
      </select>
      <input id="search" type="search" placeholder="Buscar módulo..." />
    </section>

    <section id="grid" class="grid" aria-live="polite"></section>

    <div class="footer" id="footer"></div>
  </main>

  <div id="issueModalOverlay" class="modal-overlay hidden" role="presentation">
    <div
      id="issueModal"
      class="modal"
      role="dialog"
      aria-modal="true"
      aria-labelledby="issueModalTitle"
      aria-describedby="issueModalDescription"
      tabindex="-1"
      data-issue-beacon-url="https://script.google.com/macros/s/AKfycbxc4mOzsOjx-r0ROx2VNlrP_9g2-02tG7Q1Uc_JVyUgtbr3nzi4f39Kyw5VQ_OcZkADFg/exec"
    >
      <button id="closeIssueModal" type="button" class="modal-close" aria-label="Cerrar">
        ×
      </button>
      <h2 id="issueModalTitle">Crear issue</h2>
      <p id="issueModalDescription" class="modal-description">Selecciona una plantilla para generar el contenido del issue.</p>
      <div class="modal-body">
        <aside class="template-selector" aria-label="Plantillas de issue">
          <h3>Plantillas</h3>
          <ul id="templateList" class="template-list" role="list"></ul>
        </aside>
        <section class="template-form" aria-live="polite">
          <div class="template-meta">
            <p id="templateSummary" class="template-summary"></p>
            <div id="issueLabels" class="issue-labels" aria-label="Etiquetas aplicadas"></div>
          </div>
          <form id="issueForm" novalidate>
            <div class="field">
              <label for="issueTitle">Título</label>
              <input id="issueTitle" name="issueTitle" type="text" required />
            </div>
            <div id="issueFields" class="field-group"></div>
            <div class="form-actions">
              <button id="submitIssue" type="submit" class="btn primary">Crear issue</button>
            </div>
          </form>
          <div id="issueFormMessage" class="form-message" role="alert" aria-live="assertive"></div>
          <pre id="payloadPreview" class="payload-preview hidden" tabindex="0" aria-label="Vista previa del cuerpo del issue"></pre>
        </section>
      </div>
    </div>
  </div>

  <script>
    const grid = document.getElementById('grid');
    const statusFilter = document.getElementById('statusFilter');
    const search = document.getElementById('search');
    const footer = document.getElementById('footer');
    const openIssueModalBtn = document.getElementById('openIssueModal');
    const modalOverlay = document.getElementById('issueModalOverlay');
    const issueModal = document.getElementById('issueModal');
    const closeIssueModalBtn = document.getElementById('closeIssueModal');
    const templateList = document.getElementById('templateList');
    const templateSummary = document.getElementById('templateSummary');
    const issueLabels = document.getElementById('issueLabels');
    const issueForm = document.getElementById('issueForm');
    const issueFields = document.getElementById('issueFields');
    const issueTitle = document.getElementById('issueTitle');
    const issueFormMessage = document.getElementById('issueFormMessage');
    const payloadPreview = document.getElementById('payloadPreview');

    function getBeaconUrl() {
      // Poka-yoke: Primero revisamos el atributo data-issue-beacon-url del modal para reutilizar la configuración declarativa del HTML.
      const domValue = (issueModal && issueModal.dataset.issueBeaconUrl ? issueModal.dataset.issueBeaconUrl : '').trim();
      if (domValue) {
        return domValue;
      }

      // Poka-yoke: Si el HTML no trae el valor, usamos la variable global window.ISSUE_BEACON_URL para mantener compatibilidad con configuraciones anteriores.
      const windowValue = (window.ISSUE_BEACON_URL || '').trim();
      if (windowValue) {
        return windowValue;
      }

      // Poka-yoke: Cuando no se encuentra ningún valor lanzamos un error explícito para evitar que el formulario se envíe sin destino.
      throw new Error('Servicio de issues no configurado. Contacta al administrador.');
    }

    let modules = [];
    let currentTemplateId = null;
    let lastFocusedElement = null;

    const issueTemplates = [
      {
        id: 'blank',
        name: '🗿 Issue',
        description: 'Issue libre con estructura mínima',
        title: '[ISSUE] Título',
        labels: ['Status: Ideas', 'Tipo :Blank Issue'],
        body: [
          {
            type: 'textarea',
            id: 'descripcion',
            label: 'Descripción',
            placeholder: 'Escribe aquí…',
            value: '**Contexto**\n-\n\n**Detalles**\n-\n\n**Criterio de aceptación**\n-'
          }
        ]
      },
      {
        id: 'bug',
        name: '🐞 Bug',
        description: 'Reportar un defecto',
        title: 'fix: <resumen>',
        labels: ['Tipo: Bug', 'Status :En planeación'],
        body: [
          {
            type: 'input',
            id: 'summary',
            label: 'Resumen',
            placeholder: 'Error 500 al crear programa',
            required: true
          },
          {
            type: 'textarea',
            id: 'steps',
            label: 'Pasos para reproducir',
            placeholder: '1. Ir a /programas → 2. Click en crear → 3. ...',
            required: true
          },
          {
            type: 'textarea',
            id: 'expected',
            label: 'Comportamiento esperado',
            required: true
          },
          {
            type: 'textarea',
            id: 'actual',
            label: 'Comportamiento actual',
            required: true
          },
          {
            type: 'textarea',
            id: 'env',
            label: 'Entorno',
            placeholder: 'Prod/Stg/Dev, navegador, versión'
          },
          {
            type: 'textarea',
            id: 'logs',
            label: 'Logs/evidencia'
          }
        ]
      },
      {
        id: 'change_request',
        name: '📝 Solicitud de Cambio',
        description: 'Solicitar un cambio de alcance/alcance técnico',
        title: 'chore: change-request <resumen>',
        labels: ['Tipo: Change Request', 'Status: Ideas'],
        body: [
          {
            type: 'markdown',
            id: 'intro',
            value: 'Describe el cambio propuesto y el impacto (tiempo, costo, riesgo). Será evaluado.'
          },
          {
            type: 'textarea',
            id: 'description',
            label: 'Descripción del cambio',
            required: true
          },
          {
            type: 'textarea',
            id: 'impact',
            label: 'Impacto (alcance/tiempo/costo/riesgo)',
            required: true
          },
          {
            type: 'input',
            id: 'requester',
            label: 'Solicitante',
            placeholder: '@stakeholder',
            required: true
          }
        ]
      },
      {
        id: 'feature',
        name: '⚙ Feature',
        description: 'Nueva capacidad o mejora',
        title: '[FEAT] Título de la feature',
        labels: ['Tipo: Feature', 'Status: Ideas'],
        body: [
          {
            type: 'textarea',
            id: 'descripcion',
            label: 'Descripción',
            placeholder: 'Como [rol] quiero [función] para [beneficio]',
            required: true
          },
          {
            type: 'input',
            id: 'criterio',
            label: 'Criterio de aceptación (resumen)',
            placeholder: 'Dado/Cuando/Entonces...',
            required: true
          }
        ]
      }
    ];

    function renderTemplateOptions() {
      templateList.innerHTML = '';
      issueTemplates.forEach(template => {
        const item = document.createElement('li');
        const button = document.createElement('button');
        button.type = 'button';
        button.className = 'template-option';
        button.dataset.templateId = template.id;

        const name = document.createElement('span');
        name.className = 'template-name';
        name.textContent = template.name;

        const description = document.createElement('span');
        description.className = 'template-option-description';
        description.textContent = template.description;

        button.append(name, description);
        button.addEventListener('click', () => selectTemplate(template.id));

        item.appendChild(button);
        templateList.appendChild(item);
      });
    }

    function selectTemplate(templateId) {
      const template = issueTemplates.find(t => t.id === templateId);
      if (!template) {
        return;
      }

      currentTemplateId = templateId;

      templateList.querySelectorAll('.template-option').forEach(btn => {
        btn.classList.toggle('active', btn.dataset.templateId === templateId);
      });

      templateSummary.textContent = template.description;
      issueLabels.innerHTML = '';
      template.labels.forEach(label => {
        const badge = document.createElement('span');
        badge.className = 'label-chip';
        badge.textContent = label;
        issueLabels.appendChild(badge);
      });

      payloadPreview.classList.add('hidden');
      payloadPreview.textContent = '';
      clearMessage();

      populateTemplateFields(template);
    }

    function populateTemplateFields(template) {
      issueTitle.value = template.title;
      issueTitle.placeholder = template.title;

      issueFields.innerHTML = '';
      template.body.forEach(field => {
        if (field.type === 'markdown') {
          const wrapper = document.createElement('div');
          wrapper.className = 'field markdown';
          wrapper.dataset.type = 'markdown';
          wrapper.dataset.value = field.value || '';

          const label = document.createElement('p');
          label.className = 'markdown-hint';
          label.textContent = field.value || '';
          wrapper.appendChild(label);

          issueFields.appendChild(wrapper);
          return;
        }

        const wrapper = document.createElement('div');
        wrapper.className = 'field';
        wrapper.dataset.type = field.type;
        wrapper.dataset.fieldId = field.id;
        wrapper.dataset.label = field.label || field.id;

        const label = document.createElement('label');
        label.textContent = field.label || field.id;

        const controlId = `issue-field-${template.id}-${field.id}`;

        let control;
        if (field.type === 'textarea') {
          control = document.createElement('textarea');
          control.rows = 4;
        } else {
          control = document.createElement('input');
          control.type = 'text';
        }

        control.id = controlId;
        control.name = field.id;
        control.placeholder = field.placeholder || '';
        if (field.required) {
          control.required = true;
          wrapper.classList.add('required');
        }
        if (field.value) {
          control.value = field.value;
        }

        label.setAttribute('for', controlId);

        control.addEventListener('input', () => {
          wrapper.classList.remove('invalid');
        });
        control.addEventListener('blur', () => {
          if (control.required && !control.value.trim()) {
            wrapper.classList.add('invalid');
          }
        });

        wrapper.append(label, control);
        issueFields.appendChild(wrapper);
      });
    }

    function toIssuePayload(formData) {
      // Identificamos la plantilla vigente para evitar enviar datos sin estructura.
      const template = issueTemplates.find(t => t.id === currentTemplateId);
      if (!template) {
        // Si no encontramos la plantilla devolvemos null para que la llamada se detenga.
        return null;
      }

      // Creamos un diccionario con los valores capturados para prevenir omisiones.
      const fieldValues = {};
      // Acumulamos secciones en Markdown para que el equipo reciba un resumen legible.
      const sections = [];
      // Usamos un Set para eliminar etiquetas duplicadas sin dejar la responsabilidad al backend.
      const labels = new Set(Array.isArray(template.labels) ? template.labels : []);

      template.body.forEach(field => {
        if (field.type === 'markdown') {
          // Respetamos los bloques fijos de la plantilla para no perder contexto.
          if (field.value) {
            sections.push(field.value);
          }
          return;
        }

        const rawValue = formData.get(field.id);
        const value = (rawValue || '').trim();

        if (value || field.required) {
          // Guardamos el valor aun vacío si es obligatorio para facilitar validaciones posteriores.
          fieldValues[field.id] = value;
        }

        if (value) {
          const label = field.label || field.id;
          // Construimos una sección Markdown con título H3 para que sea fácil de leer.
          sections.push(`### ${label}\n${value}`);
        }
      });

      const markdownBody = sections.join('\n\n').trim();

      return {
        // Adjuntamos la plantilla para que Apps Script conozca el contexto.
        templateId: template.id,
        // Título limpio para evitar errores por espacios extras.
        title: (formData.get('issueTitle') || '').trim(),
        // Cuerpo listo para pegar en GitHub.
        body: markdownBody,
        // Etiquetas deduplicadas en un arreglo.
        labels: Array.from(labels),
        // Valores crudos por si se requieren integraciones adicionales.
        fields: fieldValues
      };
    }

    function fallbackSubmit(url, payload) {
      // Utilizamos fetch como red de seguridad para que el reporte no se pierda.
      fetch(url, {
        method: 'POST',
        headers: { 'Content-Type': 'application/json' },
        body: JSON.stringify(payload)
      }).catch(error => {
        // Registramos el problema en consola; el usuario ya fue informado del envío.
        console.error('No se pudo entregar el issue mediante el fallback.', error);
      });
    }

    function showMessage(message, variant = 'info', options = {}) {
      issueFormMessage.textContent = '';
      issueFormMessage.className = `form-message ${variant}`;

      if (message) {
        issueFormMessage.append(document.createTextNode(message));
      }

      if (options.debugId) {
        // Adjuntamos el identificador para que soporte pueda solicitarlo sin
        // exponer detalles técnicos al usuario final.
        const debugLine = document.createElement('div');
        debugLine.classList.add('form-message-debug');
        debugLine.textContent = `Código de seguimiento: ${options.debugId}`;
        issueFormMessage.append(debugLine);
      }

      const link = options.link || options;
      if (link && link.href && link.label) {
        const anchor = document.createElement('a');
        anchor.href = link.href;
        anchor.target = '_blank';
        anchor.rel = 'noreferrer noopener';
        anchor.textContent = link.label;
        anchor.classList.add('form-message-link');
        issueFormMessage.append(document.createTextNode(' '));
        issueFormMessage.append(anchor);
      }
    }

    function clearMessage() {
      issueFormMessage.textContent = '';
      issueFormMessage.className = 'form-message';
    }

    function getFocusableElements() {
      return Array.from(issueModal.querySelectorAll('a[href], button:not([disabled]), textarea, input, select, [tabindex]:not([tabindex="-1"])'));
    }

    function trapFocus(event) {
      if (event.key !== 'Tab') {
        return;
      }

      const focusable = getFocusableElements();
      if (!focusable.length) {
        return;
      }

      const first = focusable[0];
      const last = focusable[focusable.length - 1];

      if (event.shiftKey && document.activeElement === first) {
        event.preventDefault();
        last.focus();
      } else if (!event.shiftKey && document.activeElement === last) {
        event.preventDefault();
        first.focus();
      }
    }

    function handleKeydown(event) {
      if (event.key === 'Escape') {
        closeModal();
        return;
      }
      trapFocus(event);
    }

    function openModal() {
      if (modalOverlay.classList.contains('hidden')) {
        lastFocusedElement = document.activeElement;
        modalOverlay.classList.remove('hidden');
        document.body.classList.add('modal-open');
        document.addEventListener('keydown', handleKeydown);

        clearMessage();
        payloadPreview.classList.add('hidden');
        payloadPreview.textContent = '';

        if (!currentTemplateId && issueTemplates.length) {
          selectTemplate(issueTemplates[0].id);
        }

        requestAnimationFrame(() => {
          const focusable = getFocusableElements();
          (focusable[0] || issueModal).focus();
        });
      }
    }

    function closeModal() {
      if (!modalOverlay.classList.contains('hidden')) {
        modalOverlay.classList.add('hidden');
        document.body.classList.remove('modal-open');
        document.removeEventListener('keydown', handleKeydown);
        if (lastFocusedElement) {
          lastFocusedElement.focus();
        }
      }
    }

    function handleSubmit(event) {
      event.preventDefault();
      clearMessage();

      if (!currentTemplateId) {
        showMessage('Selecciona una plantilla para continuar.', 'error');
        return;
      }

      if (!issueForm.reportValidity()) {
        const invalid = issueForm.querySelector(':invalid');
        if (invalid) {
          const field = invalid.closest('.field');
          if (field) {
            field.classList.add('invalid');
          }
          invalid.focus();
        }
        return;
      }
      const sanitizedTitle = issueTitle.value.trim();
      if (!sanitizedTitle) {
        issueTitle.focus();
        showMessage('El título es obligatorio.', 'error');
        return;
      }

      const formData = new FormData(issueForm);
      // Reemplazamos el título en el formulario para evitar enviar espacios innecesarios.
      formData.set('issueTitle', sanitizedTitle);

      // Generamos el JSON final reutilizando una sola fuente de verdad para prevenir discrepancias.
      const requestPayload = toIssuePayload(formData);
      if (!requestPayload) {
        showMessage('Plantilla no disponible.', 'error');
        return;
      }

      const previewBody = requestPayload.body;
      payloadPreview.textContent = previewBody || 'Sin contenido';
      payloadPreview.classList.toggle('hidden', !previewBody);

      let beaconUrl;
      try {
        // Poka-yoke: Resolvemos la URL a través de la función centralizada para garantizar que todos los caminos usen la misma validación.
        beaconUrl = getBeaconUrl();
      } catch (error) {
        // Poka-yoke: Si la resolución falla detenemos el flujo y mostramos el mensaje resultante para guiar al usuario.
        showMessage(error instanceof Error ? error.message : 'Servicio de issues no configurado. Contacta al administrador.', 'error');
        return;
      }

<<<<<<< HEAD
      // Informamos al usuario que el envío sucede en segundo plano antes de cerrar el modal.
      showMessage('Estamos enviando tu solicitud en segundo plano. Cerraremos esta ventana enseguida.', 'info');
=======
      const requestPayload = {
        templateId: template.id,
        title: sanitizedTitle,
        fields: fieldValues
      };

      const originalText = submitIssueBtn.textContent;
      submitIssueBtn.disabled = true;
      submitIssueBtn.textContent = 'Enviando…';
      showMessage('Enviando issue…', 'info');

      const maxAttempts = 2;
      let responseData = null;
      let lastError = null;

      for (let attempt = 1; attempt <= maxAttempts; attempt++) {
        try {
          const response = await fetch(beaconUrl, {
            method: 'POST',
            headers: { 'Content-Type': 'application/json' },
            body: JSON.stringify(requestPayload)
          });

          const data = await response.json().catch(() => ({}));
          if (response.ok) {
            responseData = data;
            break;
          }

          lastError = (data && data.error && data.error.message) || `Solicitud rechazada (${response.status})`;
        } catch (error) {
          lastError = error instanceof Error ? error.message : 'Error de red';
        }

        if (attempt < maxAttempts) {
          showMessage('Reintentando el envío…', 'warning');
          await sleep(750);
        }
      }

      submitIssueBtn.disabled = false;
      submitIssueBtn.textContent = originalText;

      const friendlyError = normalizeServiceError(lastError);
      // Guardamos el identificador proporcionado por el backend para adjuntarlo
      // en cualquier mensaje que se muestre al usuario.
      const debugOptions = responseData && responseData.debugId ? { debugId: responseData.debugId } : {};
>>>>>>> 832dd68a

      const payloadBlob = new Blob([JSON.stringify(requestPayload)], { type: 'application/json' });
      // sendBeacon no garantiza la entrega inmediata, pero permite transmitir datos aunque la página se cierre.
      const beaconAccepted = typeof navigator.sendBeacon === 'function' && navigator.sendBeacon(issueServiceURL, payloadBlob);

      if (!beaconAccepted) {
        // Si sendBeacon falla usamos el fallback para reducir el riesgo de pérdida del reporte.
        fallbackSubmit(issueServiceURL, requestPayload);
      }

      closeModal();
      // Limpiamos el formulario para evitar que quede información sensible visible tras cerrar el modal.
      issueForm.reset();

      const template = issueTemplates.find(t => t.id === currentTemplateId);
      if (template) {
        // Repoblamos los campos para que la plantilla quede lista si la persona reabre el formulario.
        populateTemplateFields(template);
      }
    }

    renderTemplateOptions();
    if (issueTemplates.length) {
      selectTemplate(issueTemplates[0].id);
    }

    openIssueModalBtn.addEventListener('click', openModal);
    closeIssueModalBtn.addEventListener('click', closeModal);
    modalOverlay.addEventListener('click', event => {
      if (event.target === modalOverlay) {
        closeModal();
      }
    });
    issueForm.addEventListener('submit', handleSubmit);

    async function load() {
      try {
        const res = await fetch('modules.json', { cache: 'no-store' });
        modules = await res.json();
        render();
      } catch (e) {
        grid.innerHTML = '<p>No se pudo cargar <code>modules.json</code>. Verifica GitHub Pages.</p>';
      }
      footer.textContent = `Última actualización: ${new Date().toLocaleString()}`;
    }

    function badgeClass(estado) {
      if (!estado) return 'badge';
      const key = estado.toLowerCase().replace(/\s+/g,'');
      return `badge ${key}`;
    }

    function render() {
      const term = search.value.trim().toLowerCase();
      const st = statusFilter.value;
      const filtered = modules.filter(m => {
        const matchStatus = !st || m.estado === st;
        const matchText = !term || (m.nombre + ' ' + (m.descripcion||'')).toLowerCase().includes(term);
        const isEpic = m.tipo === 'epic';
        return matchStatus && matchText && isEpic;
      });

      grid.innerHTML = filtered.map(m => `
        <article class="card">
          <h3>${m.nombre}</h3>
          <span class="${badgeClass(m.estado)}">${m.estado||''}</span>
          <p class="desc">${m.descripcion||''}</p>
          <div class="progress" title="${m.porcentaje||0}%">
            <div style="width:${Math.min(100, Math.max(0, m.porcentaje||0))}%"></div>
          </div>
          <div class="meta">
            <span>Propietario: ${m.propietario||'—'}</span>
            <span>Inicio: ${m.inicio||'—'}</span>
            <span>ETA: ${m.eta||'—'}</span>
            <span>Progreso: ${m.porcentaje||0}%</span>
          </div>
          ${Array.isArray(m.enlaces) && m.enlaces.length ? (`<div class="meta">` + m.enlaces.map(e => `<a class="link" href="${e.url}" target="_blank" rel="noopener">${e.label}</a>`).join(' · ') + `</div>`) : ''}
        </article>
      `).join('');

      if (!filtered.length) {
        grid.innerHTML = '<p>No hay módulos con  ese filtro/búsqueda.</p>';
      }
    }

    statusFilter.addEventListener('change', render);
    search.addEventListener('input', render);

    load();
  </script>
</body>
</html><|MERGE_RESOLUTION|>--- conflicted
+++ resolved
@@ -584,10 +584,6 @@
         return;
       }
 
-<<<<<<< HEAD
-      // Informamos al usuario que el envío sucede en segundo plano antes de cerrar el modal.
-      showMessage('Estamos enviando tu solicitud en segundo plano. Cerraremos esta ventana enseguida.', 'info');
-=======
       const requestPayload = {
         templateId: template.id,
         title: sanitizedTitle,
@@ -635,7 +631,6 @@
       // Guardamos el identificador proporcionado por el backend para adjuntarlo
       // en cualquier mensaje que se muestre al usuario.
       const debugOptions = responseData && responseData.debugId ? { debugId: responseData.debugId } : {};
->>>>>>> 832dd68a
 
       const payloadBlob = new Blob([JSON.stringify(requestPayload)], { type: 'application/json' });
       // sendBeacon no garantiza la entrega inmediata, pero permite transmitir datos aunque la página se cierre.
