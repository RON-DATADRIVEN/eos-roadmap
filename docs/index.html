<!doctype html>
<html lang="es" data-issue-service-url="https://create-issue-rondatadriven.uc.r.appspot.com">
<head>
  <meta charset="utf-8" />
  <meta name="viewport" content="width=device-width, initial-scale=1" />
  <title>EOS – Roadmap público</title>
  <meta name="description" content="Evolución de módulos de la plataforma EOS " />
  <link rel="stylesheet" href="style.css" />
</head>
<body>
  <div class="header">
    <div class="container">
      <div class="header-main">
        <div>
          <h1>EOS – Roadmap público</h1>
          <p>
            Seguimiento de módulos y estado.
            <a class="link" href="https://github.com/orgs/RON-DATADRIVEN/projects/3/views/1?layout=board" target="_blank" rel="noopener">Ver plan en completo en GitHub Projects</a>
          </p>
        </div>
        <button id="openIssueModal" class="btn" type="button" aria-haspopup="dialog" aria-controls="issueModal">Crear issue</button>
      </div>
    </div>
  </div>

  <main class="container">
    <section class="controls">
      <select id="statusFilter" aria-label="Filtrar por estado">
        <option value="">Todos los estados</option>
        <option value="Planificado">Planificado</option>
        <option value="En curso">En curso</option>
        <option value="Hecho">Hecho</option>
      </select>
      <input id="search" type="search" placeholder="Buscar módulo..." />
    </section>

    <section id="grid" class="grid" aria-live="polite"></section>

    <div class="footer" id="footer"></div>
  </main>

  <div
    id="issue-modal-root"
    data-issue-beacon-url="https://script.google.com/macros/s/AKfycbzWjd8Q6sIUjI_H_vlglkq3ma4mn2fbtEga66qCswHuAUsYmLjXS-wRdZAyi2rsWhl2tg/exec"
  >
    <div id="issueModalOverlay" class="modal-overlay hidden" role="presentation">
      <div
        id="issueModal"
        class="modal"
        role="dialog"
        aria-modal="true"
        aria-labelledby="issueModalTitle"
        aria-describedby="issueModalDescription"
        tabindex="-1"
      >
      <button id="closeIssueModal" type="button" class="modal-close" aria-label="Cerrar">
        ×
      </button>
      <h2 id="issueModalTitle">Crear issue</h2>
      <p id="issueModalDescription" class="modal-description">Selecciona una plantilla para generar el contenido del issue.</p>
      <div class="modal-body">
        <aside class="template-selector" aria-label="Plantillas de issue">
          <h3>Plantillas</h3>
          <ul id="templateList" class="template-list" role="list"></ul>
        </aside>
        <section class="template-form" aria-live="polite">
          <div class="template-meta">
            <p id="templateSummary" class="template-summary"></p>
            <div id="issueLabels" class="issue-labels" aria-label="Etiquetas aplicadas"></div>
          </div>
          <form id="issueForm" novalidate>
            <div class="field">
              <label for="issueTitle">Título</label>
              <input id="issueTitle" name="issueTitle" type="text" required />
            </div>
            <div id="issueFields" class="field-group"></div>
            <div class="form-actions">
              <button id="submitIssue" type="submit" class="btn primary">Crear issue</button>
            </div>
          </form>
          <div id="issueFormMessage" class="form-message" role="alert" aria-live="assertive"></div>
          <pre id="payloadPreview" class="payload-preview hidden" tabindex="0" aria-label="Vista previa del cuerpo del issue"></pre>
        </section>
      </div>
      </div>
    </div>
  </div>

  <script>
    const grid = document.getElementById('grid');
    const statusFilter = document.getElementById('statusFilter');
    const search = document.getElementById('search');
    const footer = document.getElementById('footer');
    const openIssueModalBtn = document.getElementById('openIssueModal');
    const modalOverlay = document.getElementById('issueModalOverlay');
    const issueModal = document.getElementById('issueModal');
    const closeIssueModalBtn = document.getElementById('closeIssueModal');
    const templateList = document.getElementById('templateList');
    const templateSummary = document.getElementById('templateSummary');
    const issueLabels = document.getElementById('issueLabels');
    const issueForm = document.getElementById('issueForm');
    const issueFields = document.getElementById('issueFields');
    const issueTitle = document.getElementById('issueTitle');
    const issueFormMessage = document.getElementById('issueFormMessage');
    const payloadPreview = document.getElementById('payloadPreview');

    function getBeaconUrl() {
      // Poka-yoke: buscamos un elemento con el atributo data-issue-beacon-url para que la URL quede documentada directamente en el HTML y cualquiera pueda ubicarla.
      const dataElement = document.querySelector('[data-issue-beacon-url]');
      const domValue = dataElement ? (dataElement.getAttribute('data-issue-beacon-url') || '').trim() : '';
      if (domValue) {
        return domValue;
      }

      // Poka-yoke: si el HTML no define la ruta, consultamos una variable global opcional para conservar compatibilidad con despliegues anteriores.
      const windowValue = typeof window !== 'undefined' && window.ISSUE_BEACON_URL ? String(window.ISSUE_BEACON_URL).trim() : '';
      if (windowValue) {
        return windowValue;
      }

      // Poka-yoke: al no encontrar ninguna configuración devolvemos un error explícito para guiar a la persona usuaria a solicitar soporte.
      throw new Error('ISSUE_BEACON_URL no configurado. Contacta al administrador para continuar.');
    }

    let modules = [];
    let currentTemplateId = null;
    let lastFocusedElement = null;

    const issueTemplates = [
      {
        id: 'blank',
        name: '🗿 Issue',
        description: 'Issue libre con estructura mínima',
        title: '[ISSUE] Título',
        labels: ['Status: Ideas', 'Tipo :Blank Issue'],
        body: [
          {
            type: 'textarea',
            id: 'descripcion',
            label: 'Descripción',
            placeholder: 'Escribe aquí…',
            value: '**Contexto**\n-\n\n**Detalles**\n-\n\n**Criterio de aceptación**\n-'
          }
        ]
      },
      {
        id: 'bug',
        name: '🐞 Bug',
        description: 'Reportar un defecto',
        title: 'fix: <resumen>',
        labels: ['Tipo: Bug', 'Status :En planeación'],
        body: [
          {
            type: 'input',
            id: 'summary',
            label: 'Resumen',
            placeholder: 'Error 500 al crear programa',
            required: true
          },
          {
            type: 'textarea',
            id: 'steps',
            label: 'Pasos para reproducir',
            placeholder: '1. Ir a /programas → 2. Click en crear → 3. ...',
            required: true
          },
          {
            type: 'textarea',
            id: 'expected',
            label: 'Comportamiento esperado',
            required: true
          },
          {
            type: 'textarea',
            id: 'actual',
            label: 'Comportamiento actual',
            required: true
          },
          {
            type: 'textarea',
            id: 'env',
            label: 'Entorno',
            placeholder: 'Prod/Stg/Dev, navegador, versión'
          },
          {
            type: 'textarea',
            id: 'logs',
            label: 'Logs/evidencia'
          }
        ]
      },
      {
        id: 'change_request',
        name: '📝 Solicitud de Cambio',
        description: 'Solicitar un cambio de alcance/alcance técnico',
        title: 'chore: change-request <resumen>',
        labels: ['Tipo: Change Request', 'Status: Ideas'],
        body: [
          {
            type: 'markdown',
            id: 'intro',
            value: 'Describe el cambio propuesto y el impacto (tiempo, costo, riesgo). Será evaluado.'
          },
          {
            type: 'textarea',
            id: 'description',
            label: 'Descripción del cambio',
            required: true
          },
          {
            type: 'textarea',
            id: 'impact',
            label: 'Impacto (alcance/tiempo/costo/riesgo)',
            required: true
          },
          {
            type: 'input',
            id: 'requester',
            label: 'Solicitante',
            placeholder: '@stakeholder',
            required: true
          }
        ]
      },
      {
        id: 'feature',
        name: '⚙ Feature',
        description: 'Nueva capacidad o mejora',
        title: '[FEAT] Título de la feature',
        labels: ['Tipo: Feature', 'Status: Ideas'],
        body: [
          {
            type: 'textarea',
            id: 'descripcion',
            label: 'Descripción',
            placeholder: 'Como [rol] quiero [función] para [beneficio]',
            required: true
          },
          {
            type: 'input',
            id: 'criterio',
            label: 'Criterio de aceptación (resumen)',
            placeholder: 'Dado/Cuando/Entonces...',
            required: true
          }
        ]
      }
    ];

    function renderTemplateOptions() {
      templateList.innerHTML = '';
      issueTemplates.forEach(template => {
        const item = document.createElement('li');
        const button = document.createElement('button');
        button.type = 'button';
        button.className = 'template-option';
        button.dataset.templateId = template.id;

        const name = document.createElement('span');
        name.className = 'template-name';
        name.textContent = template.name;

        const description = document.createElement('span');
        description.className = 'template-option-description';
        description.textContent = template.description;

        button.append(name, description);
        button.addEventListener('click', () => selectTemplate(template.id));

        item.appendChild(button);
        templateList.appendChild(item);
      });
    }

    function selectTemplate(templateId) {
      const template = issueTemplates.find(t => t.id === templateId);
      if (!template) {
        return;
      }

      currentTemplateId = templateId;

      templateList.querySelectorAll('.template-option').forEach(btn => {
        btn.classList.toggle('active', btn.dataset.templateId === templateId);
      });

      templateSummary.textContent = template.description;
      issueLabels.innerHTML = '';
      template.labels.forEach(label => {
        const badge = document.createElement('span');
        badge.className = 'label-chip';
        badge.textContent = label;
        issueLabels.appendChild(badge);
      });

      payloadPreview.classList.add('hidden');
      payloadPreview.textContent = '';
      clearMessage();

      populateTemplateFields(template);
    }

    function populateTemplateFields(template) {
      issueTitle.value = template.title;
      issueTitle.placeholder = template.title;

      issueFields.innerHTML = '';
      template.body.forEach(field => {
        if (field.type === 'markdown') {
          const wrapper = document.createElement('div');
          wrapper.className = 'field markdown';
          wrapper.dataset.type = 'markdown';
          wrapper.dataset.value = field.value || '';

          const label = document.createElement('p');
          label.className = 'markdown-hint';
          label.textContent = field.value || '';
          wrapper.appendChild(label);

          issueFields.appendChild(wrapper);
          return;
        }

        const wrapper = document.createElement('div');
        wrapper.className = 'field';
        wrapper.dataset.type = field.type;
        wrapper.dataset.fieldId = field.id;
        wrapper.dataset.label = field.label || field.id;

        const label = document.createElement('label');
        label.textContent = field.label || field.id;

        const controlId = `issue-field-${template.id}-${field.id}`;

        let control;
        if (field.type === 'textarea') {
          control = document.createElement('textarea');
          control.rows = 4;
        } else {
          control = document.createElement('input');
          control.type = 'text';
        }

        control.id = controlId;
        control.name = field.id;
        control.placeholder = field.placeholder || '';
        if (field.required) {
          control.required = true;
          wrapper.classList.add('required');
        }
        if (field.value) {
          control.value = field.value;
        }

        label.setAttribute('for', controlId);

        control.addEventListener('input', () => {
          wrapper.classList.remove('invalid');
        });
        control.addEventListener('blur', () => {
          if (control.required && !control.value.trim()) {
            wrapper.classList.add('invalid');
          }
        });

        wrapper.append(label, control);
        issueFields.appendChild(wrapper);
      });
    }

    function readIssueForm() {
      // Poka-yoke: localizamos la plantilla activa para garantizar que los datos sigan la estructura acordada.
      const template = issueTemplates.find(t => t.id === currentTemplateId);
      if (!template) {
        return null;
      }

      // Poka-yoke: usamos FormData para leer todos los campos sin depender de nombres hardcodeados.
      const formData = new FormData(issueForm);
      const sanitizedTitle = (formData.get('issueTitle') || '').trim();

      // Poka-yoke: preparamos recipientes claros para cada tipo de información que espera Apps Script.
      const fieldValues = {};
      const sections = [];
      const labels = new Set(Array.isArray(template.labels) ? template.labels : []);

      template.body.forEach(field => {
        if (field.type === 'markdown') {
          // Poka-yoke: respetamos el contenido fijo de la plantilla para que nunca se pierda contexto al enviar el issue.
          if (field.value) {
            sections.push(field.value);
          }
          return;
        }

        const rawValue = formData.get(field.id);
        const value = (rawValue || '').trim();

        if (value || field.required) {
          // Poka-yoke: almacenamos el valor incluso vacío cuando es obligatorio para detectar omisiones en integraciones futuras.
          fieldValues[field.id] = value;
        }

        if (value) {
          const label = field.label || field.id;
          // Poka-yoke: generamos bloques Markdown ordenados para que quien reciba el reporte lo lea sin ambigüedades.
          sections.push(`### ${label}\n${value}`);
        }
      });

      const markdownBody = sections.join('\n\n').trim();

      return {
        template,
        title: sanitizedTitle,
        body: markdownBody,
        labels: Array.from(labels),
        fields: fieldValues
      };
    }

    function toIssuePayload(formState) {
      if (!formState) {
        return null;
      }

      const templateId = formState.template && typeof formState.template === 'object' ? formState.template.id : formState.template;

      const payload = {
        // Poka-yoke: normalizamos título y cuerpo para evitar que lleguen espacios o valores nulos al Apps Script.
        title: (formState.title || '').trim(),
        body: formState.body || '',
        labels: Array.isArray(formState.labels) ? formState.labels : [],
        template: templateId || 'blank',
        extra: {
          // Poka-yoke: agrupamos los campos originales para poder reconstruir el formulario en caso de auditorías.
          fields: formState.fields || {}
        }
      };

      if (formState.template && formState.template.name) {
        // Poka-yoke: adjuntamos el nombre humano de la plantilla para facilitar las revisiones manuales en el documento.
        payload.extra.templateName = formState.template.name;
      }

      return payload;
    }

    function submitViaHiddenForm(url, payload) {
      // Poka-yoke: intentamos reutilizar un formulario oculto existente para no crear duplicados innecesarios.
      let form = document.getElementById('beacon-fallback-form');
      let sink = document.getElementById('beacon-fallback-sink');

      if (!form) {
        // Poka-yoke: creamos un formulario mínimo sin estilos visibles para asegurar el envío aún sin sendBeacon.
        form = document.createElement('form');
        form.id = 'beacon-fallback-form';
        form.method = 'POST';
        form.action = url;
        form.target = 'beacon-fallback-sink';
        form.style.display = 'none';

        const input = document.createElement('input');
        input.type = 'hidden';
        input.name = 'payload';
        input.id = 'beacon-fallback-payload';
        form.appendChild(input);

        document.body.appendChild(form);
      }

      if (!sink) {
        // Poka-yoke: añadimos un iframe invisible que recibirá la respuesta y evitará recargas accidentales.
        sink = document.createElement('iframe');
        sink.name = 'beacon-fallback-sink';
        sink.id = 'beacon-fallback-sink';
        sink.style.display = 'none';
        document.body.appendChild(sink);
      }

      const payloadInput = document.getElementById('beacon-fallback-payload');
      if (payloadInput) {
        // Poka-yoke: convertimos el JSON a texto para que Apps Script lo reciba igual que sendBeacon.
        payloadInput.value = JSON.stringify(payload);
        form.submit();
      }
    }

    function showMessage(message, variant = 'info', options = {}) {
      issueFormMessage.textContent = '';
      issueFormMessage.className = `form-message ${variant}`;

      if (message) {
        issueFormMessage.append(document.createTextNode(message));
      }

      if (options.debugId) {
        // Adjuntamos el identificador para que soporte pueda solicitarlo sin
        // exponer detalles técnicos al usuario final.
        const debugLine = document.createElement('div');
        debugLine.classList.add('form-message-debug');
        debugLine.textContent = `Código de seguimiento: ${options.debugId}`;
        issueFormMessage.append(debugLine);
      }

      const link = options.link || options;
      if (link && link.href && link.label) {
        const anchor = document.createElement('a');
        anchor.href = link.href;
        anchor.target = '_blank';
        anchor.rel = 'noreferrer noopener';
        anchor.textContent = link.label;
        anchor.classList.add('form-message-link');
        issueFormMessage.append(document.createTextNode(' '));
        issueFormMessage.append(anchor);
      }
    }

    function clearMessage() {
      issueFormMessage.textContent = '';
      issueFormMessage.className = 'form-message';
    }

    function getFocusableElements() {
      return Array.from(issueModal.querySelectorAll('a[href], button:not([disabled]), textarea, input, select, [tabindex]:not([tabindex="-1"])'));
    }

    function trapFocus(event) {
      if (event.key !== 'Tab') {
        return;
      }

      const focusable = getFocusableElements();
      if (!focusable.length) {
        return;
      }

      const first = focusable[0];
      const last = focusable[focusable.length - 1];

      if (event.shiftKey && document.activeElement === first) {
        event.preventDefault();
        last.focus();
      } else if (!event.shiftKey && document.activeElement === last) {
        event.preventDefault();
        first.focus();
      }
    }

    function handleKeydown(event) {
      // Poka-yoke: detectamos Escape para cerrar de inmediato y Tab para mantener el enfoque dentro del modal sin sorpresas.
      if (event.key === 'Escape') {
        closeIssueModal();
        return;
      }
      trapFocus(event);
    }

    function openIssueModal() {
      // Poka-yoke: validamos el estado antes de abrir para evitar que la animación se dispare múltiples veces o que el foco quede atrapado sin modal visible.
      if (modalOverlay.classList.contains('hidden')) {
        lastFocusedElement = document.activeElement;
        modalOverlay.classList.remove('hidden');
        document.body.classList.add('modal-open');
        document.addEventListener('keydown', handleKeydown);

        clearMessage();
        payloadPreview.classList.add('hidden');
        payloadPreview.textContent = '';

        if (!currentTemplateId && issueTemplates.length) {
          selectTemplate(issueTemplates[0].id);
        }

        requestAnimationFrame(() => {
          const focusable = getFocusableElements();
          (focusable[0] || issueModal).focus();
        });
      }
    }

    function closeIssueModal() {
      // Poka-yoke: evitamos cerrar si ya está oculto para impedir cambios de estado inconsistentes.
      if (!modalOverlay.classList.contains('hidden')) {
        modalOverlay.classList.add('hidden');
        document.body.classList.remove('modal-open');
        document.removeEventListener('keydown', handleKeydown);
        if (lastFocusedElement) {
          lastFocusedElement.focus();
        }
      }
    }

    async function handleSubmit(event) {
      event.preventDefault();
      clearMessage();

      if (!currentTemplateId) {
        showMessage('Selecciona una plantilla para continuar.', 'error');
        return;
      }

      if (!issueForm.reportValidity()) {
        const invalid = issueForm.querySelector(':invalid');
        if (invalid) {
          const field = invalid.closest('.field');
          if (field) {
            field.classList.add('invalid');
          }
          invalid.focus();
        }
        return;
      }

      const formState = readIssueForm();
      if (!formState) {
        showMessage('Plantilla no disponible.', 'error');
        return;
      }

      if (!formState.title) {
        issueTitle.focus();
        showMessage('El título es obligatorio.', 'error');
        return;
      }

      const payload = toIssuePayload(formState);
      if (!payload) {
        showMessage('No fue posible preparar el issue.', 'error');
        return;
      }

      payloadPreview.textContent = payload.body || 'Sin contenido';
      payloadPreview.classList.toggle('hidden', !payload.body);

      let beaconUrl;
      try {
        // Poka-yoke: resolvemos la URL mediante la función centralizada para evitar discrepancias entre ambientes.
        beaconUrl = getBeaconUrl();
      } catch (error) {
        showMessage(error instanceof Error ? error.message : 'ISSUE_BEACON_URL no configurado.', 'error');
        return;
      }

      const serializedPayload = JSON.stringify(payload);
      let sent = false;

      try {
        // Poka-yoke: usamos sendBeacon cuando existe porque permite mandar la información aunque la pestaña se cierre.
        if (typeof navigator !== 'undefined' && typeof navigator.sendBeacon === 'function') {
          sent = navigator.sendBeacon(beaconUrl, serializedPayload);
        }
      } catch (error) {
        console.error('sendBeacon no pudo ejecutarse.', error);
        sent = false;
      }

      if (!sent) {
        // Poka-yoke: recurrimos al formulario oculto como red de seguridad para no perder el reporte.
        submitViaHiddenForm(beaconUrl, payload);
      }

      // Poka-yoke: cerramos y limpiamos el modal para que no queden datos sensibles expuestos.
<<<<<<< HEAD
      closeIssueModal();
=======
      closeModal();
>>>>>>> b0c55883
      issueForm.reset();
      payloadPreview.classList.add('hidden');
      payloadPreview.textContent = '';
      if (formState.template) {
        populateTemplateFields(formState.template);
      }
    }

    renderTemplateOptions();
    if (issueTemplates.length) {
      selectTemplate(issueTemplates[0].id);
    }

    openIssueModalBtn.addEventListener('click', openIssueModal);
    closeIssueModalBtn.addEventListener('click', closeIssueModal);
    modalOverlay.addEventListener('click', event => {
      if (event.target === modalOverlay) {
        closeIssueModal();
      }
    });
    issueForm.addEventListener('submit', handleSubmit);

    async function load() {
      try {
        const res = await fetch('modules.json', { cache: 'no-store' });
        modules = await res.json();
        render();
      } catch (e) {
        grid.innerHTML = '<p>No se pudo cargar <code>modules.json</code>. Verifica GitHub Pages.</p>';
      }
      footer.textContent = `Última actualización: ${new Date().toLocaleString()}`;
    }

    function badgeClass(estado) {
      if (!estado) return 'badge';
      const key = estado.toLowerCase().replace(/\s+/g,'');
      return `badge ${key}`;
    }

    function render() {
      const term = search.value.trim().toLowerCase();
      const st = statusFilter.value;
      const filtered = modules.filter(m => {
        const matchStatus = !st || m.estado === st;
        const matchText = !term || (m.nombre + ' ' + (m.descripcion||'')).toLowerCase().includes(term);
        const isEpic = m.tipo === 'epic';
        return matchStatus && matchText && isEpic;
      });

      grid.innerHTML = filtered.map(m => `
        <article class="card">
          <h3>${m.nombre}</h3>
          <span class="${badgeClass(m.estado)}">${m.estado||''}</span>
          <p class="desc">${m.descripcion||''}</p>
          <div class="progress" title="${m.porcentaje||0}%">
            <div style="width:${Math.min(100, Math.max(0, m.porcentaje||0))}%"></div>
          </div>
          <div class="meta">
            <span>Propietario: ${m.propietario||'—'}</span>
            <span>Inicio: ${m.inicio||'—'}</span>
            <span>ETA: ${m.eta||'—'}</span>
            <span>Progreso: ${m.porcentaje||0}%</span>
          </div>
          ${Array.isArray(m.enlaces) && m.enlaces.length ? (`<div class="meta">` + m.enlaces.map(e => `<a class="link" href="${e.url}" target="_blank" rel="noopener">${e.label}</a>`).join(' · ') + `</div>`) : ''}
        </article>
      `).join('');

      if (!filtered.length) {
        grid.innerHTML = '<p>No hay módulos con  ese filtro/búsqueda.</p>';
      }
    }

    statusFilter.addEventListener('change', render);
    search.addEventListener('input', render);

    load();
  </script>
</body>
</html><|MERGE_RESOLUTION|>--- conflicted
+++ resolved
@@ -661,11 +661,7 @@
       }
 
       // Poka-yoke: cerramos y limpiamos el modal para que no queden datos sensibles expuestos.
-<<<<<<< HEAD
-      closeIssueModal();
-=======
       closeModal();
->>>>>>> b0c55883
       issueForm.reset();
       payloadPreview.classList.add('hidden');
       payloadPreview.textContent = '';
